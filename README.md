--- conflicted
+++ resolved
@@ -50,13 +50,8 @@
 * Install the Solana CLI using `curl -sSfL https://release.solana.com/v1.18.21/install | sh`.
 * Add the Solana CLI to your path using `export PATH="/Users/$(whoami)/.local/share/solana/install/active_release/bin:$PATH"`.
 * Install Anchor version manager using `cargo install --git https://github.com/coral-xyz/anchor avm --locked --force`.
-<<<<<<< HEAD
 * Install the latest Anchor version using `avm install 0.30.1 && avm use 0.30.1`.
-* Clone this repository using `git clone https://github.com/jewl-app/.github`.
-=======
-* Install the latest Anchor version using `avm install 0.29.0 && avm use 0.29.0`.
 * Clone this repository using `git clone https://github.com/orca-so/whirlpools`.
->>>>>>> 8377a8d9
 * Install the dependencies using `yarn`.
 * Set up a Solana wallet if you don't have one already (see below).
 * Run one of the commands below to get started such as `yarn build`.
