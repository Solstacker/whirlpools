--- conflicted
+++ resolved
@@ -14,21 +14,13 @@
     "@types/bn.js": "~5.1.5",
     "@types/mocha": "^10.0.6",
     "@types/node": "^20.10.8",
-<<<<<<< HEAD
-    "husky": "^8.0.3",
-    "lint-staged": "^15.2.0",
+    "husky": "^9.1.4",
+    "lint-staged": "^15.2.8",
     "mocha": "^10.2.0",
     "nx": "^19.4.2",
     "prettier": "^3.1.1",
-    "rimraf": "^5.0.5",
+    "rimraf": "^6.0.1",
     "ts-mocha": "^10.0.0"
-=======
-    "husky": "^9.1.4",
-    "lint-staged": "^15.2.8",
-    "nx": "^19.4.2",
-    "prettier": "^3.1.1",
-    "rimraf": "^6.0.1"
->>>>>>> 521e3e47
   },
   "workspaces": [
     "legacy-sdk/*",
